--- conflicted
+++ resolved
@@ -163,20 +163,7 @@
 
         producer.stop()
 
-<<<<<<< HEAD
-=======
     @kafka_versions("all")
-    def test_produce__new_topic_fails_with_reasonable_error(self):
-        new_topic = 'new_topic_{guid}'.format(guid = str(uuid.uuid4()))
-        producer = SimpleProducer(self.client, random_start=False)
-
-        # At first it doesn't exist
-        with self.assertRaises((UnknownTopicOrPartitionError,
-                                LeaderNotAvailableError)):
-            producer.send_messages(new_topic, self.msg("one"))
-
-    @kafka_versions("all")
->>>>>>> 9a8af149
     def test_producer_random_order(self):
         producer = SimpleProducer(self.client, random_start=True)
         resp1 = producer.send_messages(self.topic, self.msg("one"), self.msg("two"))
