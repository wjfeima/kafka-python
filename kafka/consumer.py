--- conflicted
+++ resolved
@@ -109,20 +109,7 @@
         for partition in partitions:
             self.offsets[partition] = 0
 
-<<<<<<< HEAD
-    def _timed_commit(self):
-        """
-        Commit offsets as part of timer
-        """
-        self.commit()
-
-        # Once the commit is done, start the timer again
-        self.commit_timer.start()
-
     def commit(self, partitions=None):
-=======
-    def commit(self, partitions=[]):
->>>>>>> 64b75786
         """
         Commit offsets for this consumer
 
