<<<<<<< HEAD
__version__ = '0.9.6-dev'
=======
__version__ = '0.99.0-dev'
>>>>>>> 9a8af149
<|MERGE_RESOLUTION|>--- conflicted
+++ resolved
@@ -1,5 +1 @@
-<<<<<<< HEAD
-__version__ = '0.9.6-dev'
-=======
-__version__ = '0.99.0-dev'
->>>>>>> 9a8af149
+__version__ = '0.97.0-dev'